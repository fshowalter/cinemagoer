--- conflicted
+++ resolved
@@ -1,29 +1,3 @@
-<<<<<<< HEAD
-from __future__ import absolute_import, division, print_function, unicode_literals
-
-from pytest import fixture
-
-from imdb.parser.http.companyParser import DOMCompanyParser
-
-
-@fixture(scope='module')
-def company_main_details(url_opener, companies):
-    """A function to retrieve the main details page of a test company."""
-    def retrieve(company_key):
-        url = companies[company_key]
-        return url_opener.retrieve_unicode(url)
-    return retrieve
-
-
-parser = DOMCompanyParser()
-
-
-def test_name_should_not_include_country(company_main_details):
-    page = company_main_details('pixar')
-    data = parser.parse(page)['data']
-    assert data['name'] == 'Pixar Animation Studios'
-=======
 def test_company_name_should_not_include_country(ia):
     data = ia.get_company('0017902', info=['main'])
-    assert data.get('name') == 'Pixar Animation Studios'
->>>>>>> fd52fdb0
+    assert data.get('name') == 'Pixar Animation Studios'