--- conflicted
+++ resolved
@@ -1,10 +1,4 @@
-<<<<<<< HEAD
-from __future__ import absolute_import, division, print_function, unicode_literals
-
-from pytest import fixture
-=======
 from imdb.Movie import Movie
->>>>>>> fd52fdb0
 
 
 chart_keys = {'top 250 rank', 'title', 'kind', 'year', 'rating', 'votes'}
