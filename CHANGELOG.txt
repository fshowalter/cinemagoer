--- conflicted
+++ resolved
@@ -10,10 +10,7 @@
   - #398: fix for production status
   - #415: change User-Agent to a more complete form
   - #419: fix movie and person searches
-<<<<<<< HEAD
-=======
   - #420: introduce a contributor guide (courtesy of Elizabeth Thorne)
->>>>>>> 5d800c5d
 
 
 * What's new in release 2022.02.11 (the Cinemagoer Strikes Back release)
